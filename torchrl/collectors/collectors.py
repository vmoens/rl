# Copyright (c) Meta Platforms, Inc. and affiliates.
#
# This source code is licensed under the MIT license found in the
# LICENSE file in the root directory of this source tree.
from __future__ import annotations

import _pickle
import abc
import inspect
import os
import queue
import sys
import time
import warnings
from collections import OrderedDict
from copy import deepcopy

from multiprocessing import connection, queues
from multiprocessing.managers import SyncManager

from textwrap import indent
from typing import Any, Callable, Dict, Iterator, Optional, Sequence, Tuple, Union

import numpy as np
import torch
import torch.nn as nn
from tensordict.nn import TensorDictModule, TensorDictModuleBase
from tensordict.tensordict import TensorDict, TensorDictBase
from tensordict.utils import NestedKey
from torch import multiprocessing as mp
from torch.utils.data import IterableDataset

from torchrl._utils import (
    _check_for_faulty_process,
    _ProcessNoWarn,
    accept_remote_rref_udf_invocation,
    prod,
    RL_WARNINGS,
    VERBOSE,
)
from torchrl.collectors.utils import split_trajectories
from torchrl.data.tensor_specs import CompositeSpec, TensorSpec
from torchrl.data.utils import CloudpickleWrapper, DEVICE_TYPING
from torchrl.envs.common import EnvBase
from torchrl.envs.transforms import StepCounter, TransformedEnv
from torchrl.envs.utils import (
    _aggregate_end_of_traj,
    _convert_exploration_type,
    ExplorationType,
    set_exploration_type,
)

_TIMEOUT = 1.0
_MIN_TIMEOUT = 1e-3  # should be several orders of magnitude inferior wrt time spent collecting a trajectory
_MAX_IDLE_COUNT = int(os.environ.get("MAX_IDLE_COUNT", 1000))

DEFAULT_EXPLORATION_TYPE: ExplorationType = ExplorationType.RANDOM

_is_osx = sys.platform.startswith("darwin")


class RandomPolicy:
    """A random policy for data collectors.

    This is a wrapper around the action_spec.rand method.

    Args:
        action_spec: TensorSpec object describing the action specs

    Examples:
        >>> from tensordict import TensorDict
        >>> from torchrl.data.tensor_specs import BoundedTensorSpec
        >>> action_spec = BoundedTensorSpec(-torch.ones(3), torch.ones(3))
        >>> actor = RandomPolicy(action_spec=action_spec)
        >>> td = actor(TensorDict({}, batch_size=[])) # selects a random action in the cube [-1; 1]
    """

    def __init__(self, action_spec: TensorSpec, action_key: NestedKey = "action"):
        self.action_spec = action_spec
        self.action_key = action_key

    def __call__(self, td: TensorDictBase) -> TensorDictBase:
        if isinstance(self.action_spec, CompositeSpec):
            return td.update(self.action_spec.rand())
        else:
            return td.set(self.action_key, self.action_spec.rand())


class _Interruptor:
    """A class for managing the collection state of a process.

    This class provides methods to start and stop collection, and to check
    whether collection has been stopped. The collection state is protected
    by a lock to ensure thread-safety.
    """

    # interrupter vs interruptor: google trends seems to indicate that "or" is more
    # widely used than "er" even if my IDE complains about that...
    def __init__(self):
        self._collect = True
        self._lock = mp.Lock()

    def start_collection(self):
        with self._lock:
            self._collect = True

    def stop_collection(self):
        with self._lock:
            self._collect = False

    def collection_stopped(self):
        with self._lock:
            return self._collect is False


class _InterruptorManager(SyncManager):
    """A custom SyncManager for managing the collection state of a process.

    This class extends the SyncManager class and allows to share an Interruptor object
    between processes.
    """

    pass


_InterruptorManager.register("_Interruptor", _Interruptor)


def recursive_map_to_cpu(dictionary: OrderedDict) -> OrderedDict:
    """Maps the tensors to CPU through a nested dictionary."""
    return OrderedDict(
        **{
            k: recursive_map_to_cpu(item)
            if isinstance(item, OrderedDict)
            else item.cpu()
            if isinstance(item, torch.Tensor)
            else item
            for k, item in dictionary.items()
        }
    )


def _policy_is_tensordict_compatible(policy: nn.Module):
    sig = inspect.signature(policy.forward)

    if isinstance(policy, TensorDictModuleBase):
        return True
    if (
        len(sig.parameters) == 1
        and hasattr(policy, "in_keys")
        and hasattr(policy, "out_keys")
    ):
        warnings.warn(
            "Passing a policy that is not a TensorDictModuleBase subclass but has in_keys and out_keys "
            "will soon be deprecated. We'd like to motivate our users to inherit from this class (which "
            "has very few restrictions) to make the experience smoother.",
            category=DeprecationWarning,
        )
        # if the policy is a TensorDictModule or takes a single argument and defines
        # in_keys and out_keys then we assume it can already deal with TensorDict input
        # to forward and we return True
        return True
    elif not hasattr(policy, "in_keys") and not hasattr(policy, "out_keys"):
        # if it's not a TensorDictModule, and in_keys and out_keys are not defined then
        # we assume no TensorDict compatibility and will try to wrap it.
        return False

    # if in_keys or out_keys were defined but policy is not a TensorDictModule or
    # accepts multiple arguments then it's likely the user is trying to do something
    # that will have undetermined behaviour, we raise an error
    raise TypeError(
        "Received a policy that defines in_keys or out_keys and also expects multiple "
        "arguments to policy.forward. If the policy is compatible with TensorDict, it "
        "should take a single argument of type TensorDict to policy.forward and define "
        "both in_keys and out_keys. Alternatively, policy.forward can accept "
        "arbitrarily many tensor inputs and leave in_keys and out_keys undefined and "
        "TorchRL will attempt to automatically wrap the policy with a TensorDictModule."
    )


class DataCollectorBase(IterableDataset, metaclass=abc.ABCMeta):
    """Base class for data collectors."""

    _iterator = None

    def _get_policy_and_device(
        self,
        policy: Optional[
            Union[
                TensorDictModule,
                Callable[[TensorDictBase], TensorDictBase],
            ]
        ] = None,
        device: Optional[DEVICE_TYPING] = None,
        observation_spec: TensorSpec = None,
    ) -> Tuple[TensorDictModule, torch.device, Union[None, Callable[[], dict]]]:
        """Util method to get a policy and its device given the collector __init__ inputs.

        From a policy and a device, assigns the self.device attribute to
        the desired device and maps the policy onto it or (if the device is
        ommitted) assigns the self.device attribute to the policy device.

        Args:
            create_env_fn (Callable or list of callables): an env creator
                function (or a list of creators)
            create_env_kwargs (dictionary): kwargs for the env creator
            policy (TensorDictModule, optional): a policy to be used
            device (int, str or torch.device, optional): device where to place
                the policy
            observation_spec (TensorSpec, optional): spec of the observations

        """
        if policy is None:
            if not hasattr(self, "env") or self.env is None:
                raise ValueError(
                    "env must be provided to _get_policy_and_device if policy is None"
                )
            policy = RandomPolicy(self.env.input_spec["full_action_spec"])
        elif isinstance(policy, nn.Module):
            # TODO: revisit these checks when we have determined whether arbitrary
            # callables should be supported as policies.
            if not _policy_is_tensordict_compatible(policy):
                # policy is a nn.Module that doesn't operate on tensordicts directly
                # so we attempt to auto-wrap policy with TensorDictModule
                if observation_spec is None:
                    raise ValueError(
                        "Unable to read observation_spec from the environment. This is "
                        "required to check compatibility of the environment and policy "
                        "since the policy is a nn.Module that operates on tensors "
                        "rather than a TensorDictModule or a nn.Module that accepts a "
                        "TensorDict as input and defines in_keys and out_keys."
                    )

                try:
                    # signature modified by make_functional
                    sig = policy.forward.__signature__
                except AttributeError:
                    sig = inspect.signature(policy.forward)
                required_params = {
                    str(k)
                    for k, p in sig.parameters.items()
                    if p.default is inspect._empty
                }
                next_observation = {
                    key: value for key, value in observation_spec.rand().items()
                }
                # we check if all the mandatory params are there
                if not required_params.difference(set(next_observation)):
                    in_keys = [str(k) for k in sig.parameters if k in next_observation]
                    if not hasattr(self, "env") or self.env is None:
                        out_keys = ["action"]
                    else:
                        out_keys = self.env.action_keys
                    output = policy(**next_observation)

                    if isinstance(output, tuple):
                        out_keys.extend(f"output{i+1}" for i in range(len(output) - 1))

                    policy = TensorDictModule(
                        policy, in_keys=in_keys, out_keys=out_keys
                    )
                else:
                    raise TypeError(
                        f"""Arguments to policy.forward are incompatible with entries in
env.observation_spec (got incongruent signatures: fun signature is {set(sig.parameters)} vs specs {set(next_observation)}).
If you want TorchRL to automatically wrap your policy with a TensorDictModule
then the arguments to policy.forward must correspond one-to-one with entries
in env.observation_spec that are prefixed with 'next_'. For more complex
behaviour and more control you can consider writing your own TensorDictModule.
"""
                    )

        try:
            policy_device = next(policy.parameters()).device
        except Exception:
            policy_device = (
                torch.device(device) if device is not None else torch.device("cpu")
            )

        device = torch.device(device) if device is not None else policy_device
        get_weights_fn = None
        if policy_device != device:
            param_and_buf = TensorDict.from_module(policy, as_module=True)

            def get_weights_fn(param_and_buf=param_and_buf):
                return param_and_buf.data

            policy_cast = deepcopy(policy).requires_grad_(False).to(device)
            # here things may break bc policy.to("cuda") gives us weights on cuda:0 (same
            # but different)
            try:
                device = next(policy_cast.parameters()).device
            except StopIteration:  # noqa
                pass
        else:
            policy_cast = policy
        return policy_cast, device, get_weights_fn

    def update_policy_weights_(
        self, policy_weights: Optional[TensorDictBase] = None
    ) -> None:
        """Updates the policy weights if the policy of the data collector and the trained policy live on different devices.

        Args:
            policy_weights (TensorDictBase, optional): if provided, a TensorDict containing
                the weights of the policy to be used for the udpdate.

        """
        if policy_weights is not None:
            self.policy_weights.data.update_(policy_weights)
        elif self.get_weights_fn is not None:
            self.policy_weights.data.update_(self.get_weights_fn())

    def __iter__(self) -> Iterator[TensorDictBase]:
        return self.iterator()

    def next(self):
        try:
            if self._iterator is None:
                self._iterator = iter(self)
            out = next(self._iterator)
            # if any, we don't want the device ref to be passed in distributed settings
            out.clear_device_()
            return out
        except StopIteration:
            return None

    @abc.abstractmethod
    def shutdown(self):
        raise NotImplementedError

    @abc.abstractmethod
    def iterator(self) -> Iterator[TensorDictBase]:
        raise NotImplementedError

    @abc.abstractmethod
    def set_seed(self, seed: int, static_seed: bool = False) -> int:
        raise NotImplementedError

    @abc.abstractmethod
    def state_dict(self) -> OrderedDict:
        raise NotImplementedError

    @abc.abstractmethod
    def load_state_dict(self, state_dict: OrderedDict) -> None:
        raise NotImplementedError

    def __repr__(self) -> str:
        string = f"{self.__class__.__name__}()"
        return string


@accept_remote_rref_udf_invocation
class SyncDataCollector(DataCollectorBase):
    """Generic data collector for RL problems. Requires an environment constructor and a policy.

    Args:
        create_env_fn (Callable): a callable that returns an instance of
            :class:`~torchrl.envs.EnvBase` class.
        policy (Callable): Policy to be executed in the environment.
            Must accept :class:`tensordict.tensordict.TensorDictBase` object as input.
            If ``None`` is provided, the policy used will be a
            :class:`~torchrl.collectors.RandomPolicy` instance with the environment
            ``action_spec``.
        frames_per_batch (int): A keyword-only argument representing the total
            number of elements in a batch.
        total_frames (int): A keyword-only argument representing the total
            number of frames returned by the collector
            during its lifespan. If the ``total_frames`` is not divisible by
            ``frames_per_batch``, an exception is raised.
             Endless collectors can be created by passing ``total_frames=-1``.
        device (int, str or torch.device, optional): The device on which the
            policy will be placed.
            If it differs from the input policy device, the
            :meth:`~.update_policy_weights_` method should be queried
            at appropriate times during the training loop to accommodate for
            the lag between parameter configuration at various times.
            Defaults to ``None`` (i.e. policy is kept on its original device).
        storing_device (int, str or torch.device, optional): The device on which
            the output :class:`tensordict.TensorDict` will be stored. For long
            trajectories, it may be necessary to store the data on a different
            device than the one where the policy and env are executed.
            Defaults to ``"cpu"``.
        create_env_kwargs (dict, optional): Dictionary of kwargs for
            ``create_env_fn``.
        max_frames_per_traj (int, optional): Maximum steps per trajectory.
            Note that a trajectory can span over multiple batches (unless
            ``reset_at_each_iter`` is set to ``True``, see below).
            Once a trajectory reaches ``n_steps``, the environment is reset.
            If the environment wraps multiple environments together, the number
            of steps is tracked for each environment independently. Negative
            values are allowed, in which case this argument is ignored.
            Defaults to ``None`` (i.e. no maximum number of steps).
        init_random_frames (int, optional): Number of frames for which the
            policy is ignored before it is called. This feature is mainly
            intended to be used in offline/model-based settings, where a
            batch of random trajectories can be used to initialize training.
            If provided, it will be rounded up to the closest multiple of frames_per_batch.
            Defaults to ``None`` (i.e. no random frames).
        reset_at_each_iter (bool, optional): Whether environments should be reset
            at the beginning of a batch collection.
            Defaults to ``False``.
        postproc (Callable, optional): A post-processing transform, such as
            a :class:`~torchrl.envs.Transform` or a :class:`~torchrl.data.postprocs.MultiStep`
            instance.
            Defaults to ``None``.
        split_trajs (bool, optional): Boolean indicating whether the resulting
            TensorDict should be split according to the trajectories.
            See :func:`~torchrl.collectors.utils.split_trajectories` for more
            information.
            Defaults to ``False``.
        exploration_type (ExplorationType, optional): interaction mode to be used when
            collecting data. Must be one of ``ExplorationType.RANDOM``, ``ExplorationType.MODE`` or
            ``ExplorationType.MEAN``.
            Defaults to ``ExplorationType.RANDOM``
        return_same_td (bool, optional): if ``True``, the same TensorDict
            will be returned at each iteration, with its values
            updated. This feature should be used cautiously: if the same
            tensordict is added to a replay buffer for instance,
            the whole content of the buffer will be identical.
            Default is False.
        interruptor (_Interruptor, optional):
            An _Interruptor object that can be used from outside the class to control rollout collection.
            The _Interruptor class has methods ´start_collection´ and ´stop_collection´, which allow to implement
            strategies such as preeptively stopping rollout collection.
            Default is ``False``.

    Examples:
        >>> from torchrl.envs.libs.gym import GymEnv
        >>> from tensordict.nn import TensorDictModule
        >>> from torch import nn
        >>> env_maker = lambda: GymEnv("Pendulum-v1", device="cpu")
        >>> policy = TensorDictModule(nn.Linear(3, 1), in_keys=["observation"], out_keys=["action"])
        >>> collector = SyncDataCollector(
        ...     create_env_fn=env_maker,
        ...     policy=policy,
        ...     total_frames=2000,
        ...     max_frames_per_traj=50,
        ...     frames_per_batch=200,
        ...     init_random_frames=-1,
        ...     reset_at_each_iter=False,
        ...     device="cpu",
        ...     storing_device="cpu",
        ... )
        >>> for i, data in enumerate(collector):
        ...     if i == 2:
        ...         print(data)
        ...         break
        TensorDict(
            fields={
                action: Tensor(shape=torch.Size([200, 1]), device=cpu, dtype=torch.float32, is_shared=False),
                collector: TensorDict(
                    fields={
                        traj_ids: Tensor(shape=torch.Size([200]), device=cpu, dtype=torch.int64, is_shared=False)},
                    batch_size=torch.Size([200]),
                    device=cpu,
                    is_shared=False),
                done: Tensor(shape=torch.Size([200, 1]), device=cpu, dtype=torch.bool, is_shared=False),
                next: TensorDict(
                    fields={
                        done: Tensor(shape=torch.Size([200, 1]), device=cpu, dtype=torch.bool, is_shared=False),
                        observation: Tensor(shape=torch.Size([200, 3]), device=cpu, dtype=torch.float32, is_shared=False),
                        reward: Tensor(shape=torch.Size([200, 1]), device=cpu, dtype=torch.float32, is_shared=False),
                        step_count: Tensor(shape=torch.Size([200, 1]), device=cpu, dtype=torch.int64, is_shared=False),
                        truncated: Tensor(shape=torch.Size([200, 1]), device=cpu, dtype=torch.bool, is_shared=False)},
                    batch_size=torch.Size([200]),
                    device=cpu,
                    is_shared=False),
                observation: Tensor(shape=torch.Size([200, 3]), device=cpu, dtype=torch.float32, is_shared=False),
                step_count: Tensor(shape=torch.Size([200, 1]), device=cpu, dtype=torch.int64, is_shared=False),
                truncated: Tensor(shape=torch.Size([200, 1]), device=cpu, dtype=torch.bool, is_shared=False)},
            batch_size=torch.Size([200]),
            device=cpu,
            is_shared=False)
        >>> del collector

    The collector delivers batches of data that are marked with a ``"time"``
    dimension.

    Examples:
        >>> assert data.names[-1] == "time"

    """

    def __init__(
        self,
        create_env_fn: Union[
            EnvBase, "EnvCreator", Sequence[Callable[[], EnvBase]]  # noqa: F821
        ],  # noqa: F821
        policy: Optional[
            Union[
                TensorDictModule,
                Callable[[TensorDictBase], TensorDictBase],
            ]
        ],
        *,
        frames_per_batch: int,
        total_frames: int,
        device: DEVICE_TYPING = None,
        storing_device: DEVICE_TYPING = None,
        create_env_kwargs: dict | None = None,
        max_frames_per_traj: int | None = None,
        init_random_frames: int | None = None,
        reset_at_each_iter: bool = False,
        postproc: Callable[[TensorDictBase], TensorDictBase] | None = None,
        split_trajs: bool | None = None,
        exploration_type: ExplorationType = DEFAULT_EXPLORATION_TYPE,
        exploration_mode=None,
        return_same_td: bool = False,
        reset_when_done: bool = True,
        interruptor=None,
    ):
        from torchrl.envs.batched_envs import _BatchedEnv

        self.closed = True

        exploration_type = _convert_exploration_type(
            exploration_mode=exploration_mode, exploration_type=exploration_type
        )
        if create_env_kwargs is None:
            create_env_kwargs = {}
        if not isinstance(create_env_fn, EnvBase):
            env = create_env_fn(**create_env_kwargs)
        else:
            env = create_env_fn
            if create_env_kwargs:
                if not isinstance(env, _BatchedEnv):
                    raise RuntimeError(
                        "kwargs were passed to SyncDataCollector but they can't be set "
                        f"on environment of type {type(create_env_fn)}."
                    )
                env.update_kwargs(create_env_kwargs)

        if storing_device is None:
            if device is not None:
                storing_device = device
            elif policy is not None:
                try:
                    policy_device = next(policy.parameters()).device
                except (AttributeError, StopIteration):
                    policy_device = torch.device("cpu")
                storing_device = policy_device
            else:
                storing_device = torch.device("cpu")

        self.storing_device = torch.device(storing_device)
        self.env: EnvBase = env
        self.closed = False
        if not reset_when_done:
            raise ValueError("reset_when_done is deprectated.")
        self.reset_when_done = reset_when_done
        self.n_env = self.env.batch_size.numel()

        (self.policy, self.device, self.get_weights_fn,) = self._get_policy_and_device(
            policy=policy,
            device=device,
            observation_spec=self.env.observation_spec,
        )

        if isinstance(self.policy, nn.Module):
            self.policy_weights = TensorDict.from_module(self.policy, as_module=True)
        else:
            self.policy_weights = TensorDict({}, [])

        self.env: EnvBase = self.env.to(self.device)
        self.max_frames_per_traj = (
            int(max_frames_per_traj) if max_frames_per_traj is not None else 0
        )
        if self.max_frames_per_traj is not None and self.max_frames_per_traj > 0:
            # let's check that there is no StepCounter yet
            for key in self.env.output_spec.keys(True, True):
                if isinstance(key, str):
                    key = (key,)
                if "step_count" in key:
                    raise ValueError(
                        "A 'step_count' key is already present in the environment "
                        "and the 'max_frames_per_traj' argument may conflict with "
                        "a 'StepCounter' that has already been set. "
                        "Possible solutions: Set max_frames_per_traj to 0 or "
                        "remove the StepCounter limit from the environment transforms."
                    )
            env = self.env = TransformedEnv(
                self.env, StepCounter(max_steps=self.max_frames_per_traj)
            )

        if total_frames is None or total_frames < 0:
            total_frames = float("inf")
        else:
            remainder = total_frames % frames_per_batch
            if remainder != 0 and RL_WARNINGS:
                warnings.warn(
                    f"total_frames ({total_frames}) is not exactly divisible by frames_per_batch ({frames_per_batch})."
                    f"This means {frames_per_batch - remainder} additional frames will be collected."
                    "To silence this message, set the environment variable RL_WARNINGS to False."
                )
        self.total_frames = (
            int(total_frames) if total_frames != float("inf") else total_frames
        )
        self.reset_at_each_iter = reset_at_each_iter
        self.init_random_frames = (
            int(init_random_frames) if init_random_frames is not None else 0
        )
        if (
            init_random_frames is not None
            and init_random_frames % frames_per_batch != 0
            and RL_WARNINGS
        ):
            warnings.warn(
                f"init_random_frames ({init_random_frames}) is not exactly a multiple of frames_per_batch ({frames_per_batch}), "
                f" this results in more init_random_frames than requested"
                f" ({-(-init_random_frames // frames_per_batch) * frames_per_batch})."
                "To silence this message, set the environment variable RL_WARNINGS to False."
            )

        self.postproc = postproc
        if self.postproc is not None and hasattr(self.postproc, "to"):
            self.postproc.to(self.storing_device)
        if frames_per_batch % self.n_env != 0 and RL_WARNINGS:
            warnings.warn(
                f"frames_per_batch ({frames_per_batch}) is not exactly divisible by the number of batched environments ({self.n_env}), "
                f" this results in more frames_per_batch per iteration that requested"
                f" ({-(-frames_per_batch // self.n_env) * self.n_env})."
                "To silence this message, set the environment variable RL_WARNINGS to False."
            )
        self.requested_frames_per_batch = int(frames_per_batch)
        self.frames_per_batch = -(-frames_per_batch // self.n_env)
        self.exploration_type = (
            exploration_type if exploration_type else DEFAULT_EXPLORATION_TYPE
        )
        self.return_same_td = return_same_td

        self._tensordict = env.reset()
        traj_ids = torch.arange(self.n_env, device=env.device).view(self.env.batch_size)
        self._tensordict.set(
            ("collector", "traj_ids"),
            traj_ids,
        )

        with torch.no_grad():
            self._tensordict_out = self.env.fake_tensordict()
        # If the policy has a valid spec, we use it
        if (
            hasattr(self.policy, "spec")
            and self.policy.spec is not None
            and all(v is not None for v in self.policy.spec.values(True, True))
        ):
            if any(
                key not in self._tensordict_out.keys(isinstance(key, tuple))
                for key in self.policy.spec.keys(True, True)
            ):
                # if policy spec is non-empty, all the values are not None and the keys
                # match the out_keys we assume the user has given all relevant information
                # the policy could have more keys than the env:
                policy_spec = self.policy.spec
                if policy_spec.ndim < self._tensordict_out.ndim:
                    policy_spec = policy_spec.expand(self._tensordict_out.shape)
                for key, spec in policy_spec.items(True, True):
                    if key in self._tensordict_out.keys(isinstance(key, tuple)):
                        continue
                    self._tensordict_out.set(key, spec.zero())

        else:
            # otherwise, we perform a small number of steps with the policy to
            # determine the relevant keys with which to pre-populate _tensordict_out.
            # This is the safest thing to do if the spec has None fields or if there is
            # no spec at all.
            # See #505 for additional context.
            self._tensordict_out.update(self._tensordict)
            with torch.no_grad():
                self._tensordict_out = self.policy(self._tensordict_out.to(self.device))

        self._tensordict_out = (
            self._tensordict_out.unsqueeze(-1)
            .expand(*env.batch_size, self.frames_per_batch)
            .clone()
            .zero_()
        )
        # in addition to outputs of the policy, we add traj_ids to
        # _tensordict_out which will be collected during rollout
        self._tensordict_out = self._tensordict_out.to(self.storing_device)
        self._tensordict_out.set(
            ("collector", "traj_ids"),
            torch.zeros(
                *self._tensordict_out.batch_size,
                dtype=torch.int64,
                device=self.storing_device,
            ),
        )
        self._tensordict_out.refine_names(..., "time")

        if split_trajs is None:
            split_trajs = False
        self.split_trajs = split_trajs
        self._exclude_private_keys = True
        self.interruptor = interruptor
        self._frames = 0
        self._iter = -1

    # for RPC
    def next(self):
        return super().next()

    # for RPC
    def update_policy_weights_(
        self, policy_weights: Optional[TensorDictBase] = None
    ) -> None:
        super().update_policy_weights_(policy_weights)

    def set_seed(self, seed: int, static_seed: bool = False) -> int:
        """Sets the seeds of the environments stored in the DataCollector.

        Args:
            seed (int): integer representing the seed to be used for the environment.
            static_seed(bool, optional): if ``True``, the seed is not incremented.
                Defaults to False

        Returns:
            Output seed. This is useful when more than one environment is contained in the DataCollector, as the
            seed will be incremented for each of these. The resulting seed is the seed of the last environment.

        Examples:
            >>> from torchrl.envs import ParallelEnv
            >>> from torchrl.envs.libs.gym import GymEnv
            >>> from tensordict.nn import TensorDictModule
            >>> from torch import nn
            >>> env_fn = lambda: GymEnv("Pendulum-v1")
            >>> env_fn_parallel = ParallelEnv(6, env_fn)
            >>> policy = TensorDictModule(nn.Linear(3, 1), in_keys=["observation"], out_keys=["action"])
            >>> collector = SyncDataCollector(env_fn_parallel, policy, total_frames=300, frames_per_batch=100)
            >>> out_seed = collector.set_seed(1)  # out_seed = 6

        """
        return self.env.set_seed(seed, static_seed=static_seed)

    def iterator(self) -> Iterator[TensorDictBase]:
        """Iterates through the DataCollector.

        Yields: TensorDictBase objects containing (chunks of) trajectories

        """
        if self.storing_device.type == "cuda":
            stream = torch.cuda.Stream(self.storing_device, priority=-1)
            event = stream.record_event()
        else:
            event = None
            stream = None
        with torch.cuda.stream(stream):
            total_frames = self.total_frames

            while self._frames < self.total_frames:
                self._iter += 1
                tensordict_out = self.rollout()
                self._frames += tensordict_out.numel()
                if self._frames >= total_frames:
                    self.env.close()

                if self.split_trajs:
                    tensordict_out = split_trajectories(
                        tensordict_out, prefix="collector"
                    )
                if self.postproc is not None:
                    tensordict_out = self.postproc(tensordict_out)
                if self._exclude_private_keys:

                    def is_private(key):
                        if isinstance(key, str) and key.startswith("_"):
                            return True
                        if isinstance(key, tuple) and any(
                            _key.startswith("_") for _key in key
                        ):
                            return True
                        return False

                    excluded_keys = [
                        key for key in tensordict_out.keys(True) if is_private(key)
                    ]
                    tensordict_out = tensordict_out.exclude(
                        *excluded_keys, inplace=True
                    )
                if self.return_same_td:
                    # This is used with multiprocessed collectors to use the buffers
                    # stored in the tensordict.
                    if event is not None:
                        event.record()
                        event.synchronize()
                    yield tensordict_out
                else:
                    # we must clone the values, as the tensordict is updated in-place.
                    # otherwise the following code may break:
                    # >>> for i, data in enumerate(collector):
                    # >>>      if i == 0:
                    # >>>          data0 = data
                    # >>>      elif i == 1:
                    # >>>          data1 = data
                    # >>>      else:
                    # >>>          break
                    # >>> assert data0["done"] is not data1["done"]
                    yield tensordict_out.clone()

    def _update_traj_ids(self, tensordict) -> None:
        # we can't use the reset keys because they're gone
        traj_sop = _aggregate_end_of_traj(
            tensordict.get("next"), done_keys=self.env.done_keys
        )
        if traj_sop.any():
            traj_ids = self._tensordict.get(("collector", "traj_ids"))
            traj_ids = traj_ids.clone()
            traj_ids[traj_sop] = traj_ids.max() + torch.arange(
                1, traj_sop.sum() + 1, device=traj_ids.device
            )
            self._tensordict.set(("collector", "traj_ids"), traj_ids)

    @torch.no_grad()
    def rollout(self) -> TensorDictBase:
        """Computes a rollout in the environment using the provided policy.

        Returns:
            TensorDictBase containing the computed rollout.

        """
        if self.reset_at_each_iter:
            self._tensordict.update(self.env.reset())

        # self._tensordict.fill_(("collector", "step_count"), 0)
        self._tensordict_out.fill_(("collector", "traj_ids"), -1)
        tensordicts = []
        with set_exploration_type(self.exploration_type):
            for t in range(self.frames_per_batch):
                if (
                    self.init_random_frames is not None
                    and self._frames < self.init_random_frames
                ):
                    self.env.rand_action(self._tensordict)
                else:
                    self.policy(self._tensordict)
                tensordict, tensordict_ = self.env.step_and_maybe_reset(
                    self._tensordict
                )
                self._tensordict = tensordict_.set(
                    "collector", tensordict.get("collector").clone(False)
                )
                tensordicts.append(
                    tensordict.to(self.storing_device, non_blocking=True)
                )

                self._update_traj_ids(tensordict)
                if (
                    self.interruptor is not None
                    and self.interruptor.collection_stopped()
                ):
                    try:
                        torch.stack(
                            tensordicts,
                            self._tensordict_out.ndim - 1,
                            out=self._tensordict_out[: t + 1],
                        )
                    except RuntimeError:
                        with self._tensordict_out.unlock_():
                            torch.stack(
                                tensordicts,
                                self._tensordict_out.ndim - 1,
                                out=self._tensordict_out[: t + 1],
                            )
                    break
            else:
                try:
                    self._tensordict_out = torch.stack(
                        tensordicts,
                        self._tensordict_out.ndim - 1,
                        out=self._tensordict_out,
                    )
                except RuntimeError:
                    with self._tensordict_out.unlock_():
                        self._tensordict_out = torch.stack(
                            tensordicts,
                            self._tensordict_out.ndim - 1,
                            out=self._tensordict_out,
                        )
        return self._tensordict_out

    def reset(self, index=None, **kwargs) -> None:
        """Resets the environments to a new initial state."""
        # metadata
        md = self._tensordict.get("collector").clone()
        if index is not None:
            # check that the env supports partial reset
            if prod(self.env.batch_size) == 0:
                raise RuntimeError("resetting unique env with index is not permitted.")
            for reset_key, done_keys in zip(
                self.env.reset_keys, self.env.done_keys_groups
            ):
                _reset = torch.zeros(
                    self.env.full_done_spec[done_keys[0]].shape,
                    dtype=torch.bool,
                    device=self.env.device,
                )
                _reset[index] = 1
                self._tensordict.set(reset_key, _reset)
        else:
            _reset = None
            self._tensordict.zero_()

        self._tensordict.update(self.env.reset(**kwargs))
        md["traj_ids"] = md["traj_ids"] - md["traj_ids"].min()
        self._tensordict["collector"] = md

    def shutdown(self) -> None:
        """Shuts down all workers and/or closes the local environment."""
        if not self.closed:
            self.closed = True
            del self._tensordict, self._tensordict_out
            if not self.env.is_closed:
                self.env.close()
            del self.env
        return

    def __del__(self):
        try:
            self.shutdown()
        except Exception:
            # an AttributeError will typically be raised if the collector is deleted when the program ends.
            # In the future, insignificant changes to the close method may change the error type.
            # We excplicitely assume that any error raised during closure in
            # __del__ will not affect the program.
            pass

    def state_dict(self) -> OrderedDict:
        """Returns the local state_dict of the data collector (environment and policy).

        Returns:
            an ordered dictionary with fields :obj:`"policy_state_dict"` and
            `"env_state_dict"`.

        """
        from torchrl.envs.batched_envs import _BatchedEnv

        if isinstance(self.env, TransformedEnv):
            env_state_dict = self.env.transform.state_dict()
        elif isinstance(self.env, _BatchedEnv):
            env_state_dict = self.env.state_dict()
        else:
            env_state_dict = OrderedDict()

        if hasattr(self.policy, "state_dict"):
            policy_state_dict = self.policy.state_dict()
            state_dict = OrderedDict(
                policy_state_dict=policy_state_dict,
                env_state_dict=env_state_dict,
            )
        else:
            state_dict = OrderedDict(env_state_dict=env_state_dict)

        state_dict.update({"frames": self._frames, "iter": self._iter})

        return state_dict

    def load_state_dict(self, state_dict: OrderedDict, **kwargs) -> None:
        """Loads a state_dict on the environment and policy.

        Args:
            state_dict (OrderedDict): ordered dictionary containing the fields
                `"policy_state_dict"` and :obj:`"env_state_dict"`.

        """
        strict = kwargs.get("strict", True)
        if strict or "env_state_dict" in state_dict:
            self.env.load_state_dict(state_dict["env_state_dict"], **kwargs)
        if strict or "policy_state_dict" in state_dict:
            self.policy.load_state_dict(state_dict["policy_state_dict"], **kwargs)
        self._frames = state_dict["frames"]
        self._iter = state_dict["iter"]

    def __repr__(self) -> str:
        env_str = indent(f"env={self.env}", 4 * " ")
        policy_str = indent(f"policy={self.policy}", 4 * " ")
        td_out_str = indent(f"td_out={self._tensordict_out}", 4 * " ")
        string = (
            f"{self.__class__.__name__}("
            f"\n{env_str},"
            f"\n{policy_str},"
            f"\n{td_out_str},"
            f"\nexploration={self.exploration_type})"
        )
        return string


class _MultiDataCollector(DataCollectorBase):
    """Runs a given number of DataCollectors on separate processes.

    Args:
        create_env_fn (List[Callabled]): list of Callables, each returning an
            instance of :class:`~torchrl.envs.EnvBase`.
        policy (Callable, optional): Instance of TensorDictModule class.
            Must accept TensorDictBase object as input.
            If ``None`` is provided, the policy used will be a
            :class:`RandomPolicy` instance with the environment
            ``action_spec``.
        frames_per_batch (int): A keyword-only argument representing the
            total number of elements in a batch.
        total_frames (int): A keyword-only argument representing the
            total number of frames returned by the collector
            during its lifespan. If the ``total_frames`` is not divisible by
            ``frames_per_batch``, an exception is raised.
             Endless collectors can be created by passing ``total_frames=-1``.
        device (int, str, torch.device or sequence of such, optional):
            The device on which the policy will be placed.
            If it differs from the input policy device, the
            :meth:`~.update_policy_weights_` method should be queried
            at appropriate times during the training loop to accommodate for
            the lag between parameter configuration at various times.
            If necessary, a list of devices can be passed in which case each
            element will correspond to the designated device of a sub-collector.
            Defaults to ``None`` (i.e. policy is kept on its original device).
        storing_device (int, str, torch.device or sequence of such, optional):
            The device on which the output :class:`tensordict.TensorDict` will
            be stored. For long trajectories, it may be necessary to store the
            data on a different device than the one where the policy and env
            are executed.
            If necessary, a list of devices can be passed in which case each
            element will correspond to the designated storing device of a
            sub-collector.
            Defaults to ``"cpu"``.
        create_env_kwargs (dict, optional): A dictionary with the
            keyword arguments used to create an environment. If a list is
            provided, each of its elements will be assigned to a sub-collector.
        max_frames_per_traj (int, optional): Maximum steps per trajectory.
            Note that a trajectory can span over multiple batches (unless
            ``reset_at_each_iter`` is set to ``True``, see below).
            Once a trajectory reaches ``n_steps``, the environment is reset.
            If the environment wraps multiple environments together, the number
            of steps is tracked for each environment independently. Negative
            values are allowed, in which case this argument is ignored.
            Defaults to ``None`` (i.e. no maximum number of steps).
        init_random_frames (int, optional): Number of frames for which the
            policy is ignored before it is called. This feature is mainly
            intended to be used in offline/model-based settings, where a
            batch of random trajectories can be used to initialize training.
            If provided, it will be rounded up to the closest multiple of frames_per_batch.
            Defaults to ``None`` (i.e. no random frames).
        reset_at_each_iter (bool, optional): Whether environments should be reset
            at the beginning of a batch collection.
            Defaults to ``False``.
        postproc (Callable, optional): A post-processing transform, such as
            a :class:`~torchrl.envs.Transform` or a :class:`~torchrl.data.postprocs.MultiStep`
            instance.
            Defaults to ``None``.
        split_trajs (bool, optional): Boolean indicating whether the resulting
            TensorDict should be split according to the trajectories.
            See :func:`~torchrl.collectors.utils.split_trajectories` for more
            information.
            Defaults to ``False``.
        exploration_type (ExplorationType, optional): interaction mode to be used when
            collecting data. Must be one of ``ExplorationType.RANDOM``, ``ExplorationType.MODE`` or
            ``ExplorationType.MEAN``.
            Defaults to ``ExplorationType.RANDOM``
        return_same_td (bool, optional): if ``True``, the same TensorDict
            will be returned at each iteration, with its values
            updated. This feature should be used cautiously: if the same
            tensordict is added to a replay buffer for instance,
            the whole content of the buffer will be identical.
            Default is ``False``.
        reset_when_done (bool, optional): if ``True`` (default), an environment
            that return a ``True`` value in its ``"done"`` or ``"truncated"``
            entry will be reset at the corresponding indices.
        update_at_each_batch (boolm optional): if ``True``, :meth:`~.update_policy_weight_()`
            will be called before (sync) or after (async) each data collection.
            Defaults to ``False``.
        preemptive_threshold (float, optional): a value between 0.0 and 1.0 that specifies the ratio of workers
            that will be allowed to finished collecting their rollout before the rest are forced to end early.
        num_threads (int, optional): number of threads for this process.
            Defaults to the number of workers.
        num_sub_threads (int, optional): number of threads of the subprocesses.
            Should be equal to one plus the number of processes launched within
            each subprocess (or one if a single process is launched).
            Defaults to 1 for safety: if none is indicated, launching multiple
            workers may charge the cpu load too much and harm performance.

    """

    def __init__(
        self,
        create_env_fn: Sequence[Callable[[], EnvBase]],
        policy: Optional[
            Union[
                TensorDictModule,
                Callable[[TensorDictBase], TensorDictBase],
            ]
        ],
        *,
        frames_per_batch: int = 200,
        total_frames: Optional[int] = -1,
        device: DEVICE_TYPING = None,
        storing_device: Optional[Union[DEVICE_TYPING, Sequence[DEVICE_TYPING]]] = None,
        create_env_kwargs: Optional[Sequence[dict]] = None,
        max_frames_per_traj: int | None = None,
        init_random_frames: int | None = None,
        reset_at_each_iter: bool = False,
        postproc: Optional[Callable[[TensorDictBase], TensorDictBase]] = None,
        split_trajs: Optional[bool] = None,
        exploration_type: ExplorationType = DEFAULT_EXPLORATION_TYPE,
        exploration_mode=None,
        reset_when_done: bool = True,
        preemptive_threshold: float = None,
        update_at_each_batch: bool = False,
        devices=None,
        storing_devices=None,
        num_threads: int = None,
        num_sub_threads: int = 1,
    ):
        exploration_type = _convert_exploration_type(
            exploration_mode=exploration_mode, exploration_type=exploration_type
        )
        self.closed = True
        if num_threads is None:
            num_threads = len(create_env_fn) + 1  # 1 more thread for this proc
        self.num_sub_threads = num_sub_threads
        self.num_threads = num_threads
        self.create_env_fn = create_env_fn
        self.num_workers = len(create_env_fn)
        self.create_env_kwargs = (
            create_env_kwargs
            if create_env_kwargs is not None
            else [{} for _ in range(self.num_workers)]
        )
        # Preparing devices:
        # We want the user to be able to choose, for each worker, on which
        # device will the policy live and which device will be used to store
        # data. Those devices may or may not match.
        # One caveat is that, if there is only one device for the policy, and
        # if there are multiple workers, sending the same device and policy
        # to be copied to each worker will result in multiple copies of the
        # same policy on the same device.
        # To go around this, we do the copies of the policy in the server
        # (this object) to each possible device, and send to all the
        # processes their copy of the policy.
        if devices is not None:
            if device is not None:
                raise ValueError("Cannot pass both devices and device")
            warnings.warn(
                "`devices` keyword argument will soon be deprecated from multiprocessed collectors. "
                "Please use `device` instead."
            )
            device = devices
        if storing_devices is not None:
            if storing_device is not None:
                raise ValueError("Cannot pass both storing_devices and storing_device")
            warnings.warn(
                "`storing_devices` keyword argument will soon be deprecated from multiprocessed collectors. "
                "Please use `storing_device` instead."
            )
            storing_device = storing_devices

        def device_err_msg(device_name, devices_list):
            return (
                f"The length of the {device_name} argument should match the "
                f"number of workers of the collector. Got len("
                f"create_env_fn)={self.num_workers} and len("
                f"storing_device)={len(devices_list)}"
            )

        if isinstance(device, (str, int, torch.device)):
            device = [torch.device(device) for _ in range(self.num_workers)]
        elif device is None:
            device = [None for _ in range(self.num_workers)]
        elif isinstance(device, Sequence):
            if len(device) != self.num_workers:
                raise RuntimeError(device_err_msg("devices", device))
            device = [torch.device(_device) for _device in device]
        else:
            raise ValueError(
                "devices should be either None, a torch.device or equivalent "
                "or an iterable of devices. "
                f"Found {type(device)} instead."
            )
        self._policy_dict = {}
        self._policy_weights_dict = {}
        self._get_weights_fn_dict = {}

        for i, (_device, create_env, kwargs) in enumerate(
            zip(device, self.create_env_fn, self.create_env_kwargs)
        ):
            if _device in self._policy_dict:
                device[i] = _device
                continue

            if hasattr(create_env, "observation_spec"):
                observation_spec = create_env.observation_spec
            else:
                try:
                    observation_spec = create_env(**kwargs).observation_spec
                except:  # noqa
                    observation_spec = None

            _policy, _device, _get_weight_fn = self._get_policy_and_device(
                policy=policy, device=_device, observation_spec=observation_spec
            )
            self._policy_dict[_device] = _policy
            if isinstance(_policy, nn.Module):
<<<<<<< HEAD
                self._policy_weights_dict[_device] = TensorDict.from_module(_policy, as_module=True)
=======
                self._policy_weights_dict[_device] = TensorDict.from_module(
                    _policy, as_module=True
                )
>>>>>>> 25bd8a5f
            else:
                self._policy_weights_dict[_device] = TensorDict({}, [])

            self._get_weights_fn_dict[_device] = _get_weight_fn
            device[i] = _device
        self.device = device

        if storing_device is None:
            self.storing_device = self.device
        else:
            if isinstance(storing_device, (str, int, torch.device)):
                self.storing_device = [
                    torch.device(storing_device) for _ in range(self.num_workers)
                ]
            elif isinstance(storing_device, Sequence):
                if len(storing_device) != self.num_workers:
                    raise RuntimeError(
                        device_err_msg("storing_devices", storing_device)
                    )
                self.storing_device = [
                    torch.device(_storing_device) for _storing_device in storing_device
                ]
            else:
                raise ValueError(
                    "storing_devices should be either a torch.device or equivalent or an iterable of devices. "
                    f"Found {type(storing_device)} instead."
                )

        if total_frames is None or total_frames < 0:
            total_frames = float("inf")
        else:
            remainder = total_frames % frames_per_batch
            if remainder != 0 and RL_WARNINGS:
                warnings.warn(
                    f"total_frames ({total_frames}) is not exactly divisible by frames_per_batch ({frames_per_batch})."
                    f"This means {frames_per_batch - remainder} additional frames will be collected."
                    "To silence this message, set the environment variable RL_WARNINGS to False."
                )
        self.total_frames = (
            int(total_frames) if total_frames != float("inf") else total_frames
        )
        self.reset_at_each_iter = reset_at_each_iter
        self.postprocs = postproc
        self.max_frames_per_traj = (
            int(max_frames_per_traj) if max_frames_per_traj is not None else 0
        )
        self.requested_frames_per_batch = int(frames_per_batch)
        self.reset_when_done = reset_when_done
        if split_trajs is None:
            split_trajs = False
        elif not self.reset_when_done and split_trajs:
            raise RuntimeError(
                "Cannot split trajectories when reset_when_done is False."
            )
        self.split_trajs = split_trajs
        self.init_random_frames = (
            int(init_random_frames) if init_random_frames is not None else 0
        )
        self.update_at_each_batch = update_at_each_batch
        self.exploration_type = exploration_type
        self.frames_per_worker = np.inf
        if preemptive_threshold is not None:
            if _is_osx:
                raise NotImplementedError(
                    "Cannot use preemption on OSX due to Queue.qsize() not being implemented on this platform."
                )
            self.preemptive_threshold = np.clip(preemptive_threshold, 0.0, 1.0)
            manager = _InterruptorManager()
            manager.start()
            self.interruptor = manager._Interruptor()
        else:
            self.preemptive_threshold = 1.0
            self.interruptor = None
        self._run_processes()
        self._exclude_private_keys = True
        self._frames = 0
        self._iter = -1

    @property
    def frames_per_batch_worker(self):
        raise NotImplementedError

    def update_policy_weights_(self, policy_weights=None) -> None:
        for _device in self._policy_dict:
            if policy_weights is not None:
<<<<<<< HEAD
                self._policy_weights_dict[_device].data.update_(
                    policy_weights
                )
=======
                self._policy_weights_dict[_device].data.update_(policy_weights)
>>>>>>> 25bd8a5f
            elif self._get_weights_fn_dict[_device] is not None:
                self._policy_weights_dict[_device].data.update_(
                    self._get_weights_fn_dict[_device]()
                )

    @property
    def _queue_len(self) -> int:
        raise NotImplementedError

    def _run_processes(self) -> None:
        torch.set_num_threads(self.num_threads)
        queue_out = mp.Queue(self._queue_len)  # sends data from proc to main
        self.procs = []
        self.pipes = []
        for i, (env_fun, env_fun_kwargs) in enumerate(
            zip(self.create_env_fn, self.create_env_kwargs)
        ):
            _device = self.device[i]
            _storing_device = self.storing_device[i]
            pipe_parent, pipe_child = mp.Pipe()  # send messages to procs
            if env_fun.__class__.__name__ != "EnvCreator" and not isinstance(
                env_fun, EnvBase
            ):  # to avoid circular imports
                env_fun = CloudpickleWrapper(env_fun)

            kwargs = {
                "pipe_parent": pipe_parent,
                "pipe_child": pipe_child,
                "queue_out": queue_out,
                "create_env_fn": env_fun,
                "create_env_kwargs": env_fun_kwargs,
                "policy": self._policy_dict[_device],
                "max_frames_per_traj": self.max_frames_per_traj,
                "frames_per_batch": self.frames_per_batch_worker,
                "reset_at_each_iter": self.reset_at_each_iter,
                "device": _device,
                "storing_device": _storing_device,
                "exploration_type": self.exploration_type,
                "reset_when_done": self.reset_when_done,
                "idx": i,
                "interruptor": self.interruptor,
            }
            proc = _ProcessNoWarn(
                target=_main_async_collector,
                num_threads=self.num_sub_threads,
                kwargs=kwargs,
            )
            # proc.daemon can't be set as daemonic processes may be launched by the process itself
            try:
                proc.start()
            except _pickle.PicklingError as err:
                if "<lambda>" in str(err):
                    raise RuntimeError(
                        """Can't open a process with doubly cloud-pickled lambda function.
This error is likely due to an attempt to use a ParallelEnv in a
multiprocessed data collector. To do this, consider wrapping your
lambda function in an `torchrl.envs.EnvCreator` wrapper as follows:
`env = ParallelEnv(N, EnvCreator(my_lambda_function))`.
This will not only ensure that your lambda function is cloud-pickled once, but
also that the state dict is synchronised across processes if needed."""
                    ) from err
            pipe_child.close()
            self.procs.append(proc)
            self.pipes.append(pipe_parent)
        for pipe_parent in self.pipes:
            msg = pipe_parent.recv()
            if msg != "instantiated":
                raise RuntimeError(msg)
        self.queue_out = queue_out
        self.closed = False

    def __del__(self):
        try:
            self.shutdown()
        except Exception:
            # an AttributeError will typically be raised if the collector is deleted when the program ends.
            # In the future, insignificant changes to the close method may change the error type.
            # We excplicitely assume that any error raised during closure in
            # __del__ will not affect the program.
            pass

    def shutdown(self) -> None:
        """Shuts down all processes. This operation is irreversible."""
        self._shutdown_main()

    def _shutdown_main(self) -> None:
        if self.closed:
            return
        _check_for_faulty_process(self.procs)
        self.closed = True
        for idx in range(self.num_workers):
            if not self.procs[idx].is_alive():
                continue
            try:
                self.pipes[idx].send((None, "close"))

                if self.pipes[idx].poll(10.0):
                    msg = self.pipes[idx].recv()
                    if msg != "closed":
                        raise RuntimeError(f"got {msg} but expected 'close'")
                else:
                    continue
            except BrokenPipeError:
                continue

        for proc in self.procs:
            exitcode = proc.join(1.0)
            if exitcode is None:
                proc.terminate()
        self.queue_out.close()
        for pipe in self.pipes:
            pipe.close()

    def set_seed(self, seed: int, static_seed: bool = False) -> int:
        """Sets the seeds of the environments stored in the DataCollector.

        Args:
            seed: integer representing the seed to be used for the environment.
            static_seed (bool, optional): if ``True``, the seed is not incremented.
                Defaults to False

        Returns:
            Output seed. This is useful when more than one environment is
            contained in the DataCollector, as the seed will be incremented for
            each of these. The resulting seed is the seed of the last
            environment.

        Examples:
            >>> from torchrl.envs import ParallelEnv
            >>> from torchrl.envs.libs.gym import GymEnv
            >>> from tensordict.nn import TensorDictModule
            >>> from torch import nn
            >>> env_fn = lambda: GymEnv("Pendulum-v1")
            >>> env_fn_parallel = lambda: ParallelEnv(6, env_fn)
            >>> policy = TensorDictModule(nn.Linear(3, 1), in_keys=["observation"], out_keys=["action"])
            >>> collector = SyncDataCollector(env_fn_parallel, policy, frames_per_batch=100, total_frames=300)
            >>> out_seed = collector.set_seed(1)  # out_seed = 6

        """
        _check_for_faulty_process(self.procs)
        for idx in range(self.num_workers):
            self.pipes[idx].send(((seed, static_seed), "seed"))
            new_seed, msg = self.pipes[idx].recv()
            if msg != "seeded":
                raise RuntimeError(f"Expected msg='seeded', got {msg}")
            seed = new_seed
        self.reset()
        return seed

    def reset(self, reset_idx: Optional[Sequence[bool]] = None) -> None:
        """Resets the environments to a new initial state.

        Args:
            reset_idx: Optional. Sequence indicating which environments have
                to be reset. If None, all environments are reset.

        """
        _check_for_faulty_process(self.procs)

        if reset_idx is None:
            reset_idx = [True for _ in range(self.num_workers)]
        for idx in range(self.num_workers):
            if reset_idx[idx]:
                self.pipes[idx].send((None, "reset"))
        for idx in range(self.num_workers):
            if reset_idx[idx]:
                j, msg = self.pipes[idx].recv()
                if msg != "reset":
                    raise RuntimeError(f"Expected msg='reset', got {msg}")

    def state_dict(self) -> OrderedDict:
        """Returns the state_dict of the data collector.

        Each field represents a worker containing its own state_dict.

        """
        for idx in range(self.num_workers):
            self.pipes[idx].send((None, "state_dict"))
        state_dict = OrderedDict()
        for idx in range(self.num_workers):
            _state_dict, msg = self.pipes[idx].recv()
            if msg != "state_dict":
                raise RuntimeError(f"Expected msg='state_dict', got {msg}")
            state_dict[f"worker{idx}"] = _state_dict
        state_dict.update({"frames": self._frames, "iter": self._iter})

        return state_dict

    def load_state_dict(self, state_dict: OrderedDict) -> None:
        """Loads the state_dict on the workers.

        Args:
            state_dict (OrderedDict): state_dict of the form
                ``{"worker0": state_dict0, "worker1": state_dict1}``.

        """
        for idx in range(self.num_workers):
            self.pipes[idx].send((state_dict[f"worker{idx}"], "load_state_dict"))
        for idx in range(self.num_workers):
            _, msg = self.pipes[idx].recv()
            if msg != "loaded":
                raise RuntimeError(f"Expected msg='loaded', got {msg}")
        self._frames = state_dict["frames"]
        self._iter = state_dict["iter"]


@accept_remote_rref_udf_invocation
class MultiSyncDataCollector(_MultiDataCollector):
    """Runs a given number of DataCollectors on separate processes synchronously.

    .. aafig::

            +----------------------------------------------------------------------+
            |            "MultiSyncDataCollector"                 |                |
            |~~~~~~~~~~~~~~~~~~~~~~~~~~~~~~~~~~~~~~~~~~~~~~~~~~~~~|                |
            |   "Collector 1" |  "Collector 2"  |  "Collector 3"  |     Main       |
            |~~~~~~~~~~~~~~~~~|~~~~~~~~~~~~~~~~~|~~~~~~~~~~~~~~~~~|~~~~~~~~~~~~~~~~|
            | "env1" | "env2" | "env3" | "env4" | "env5" | "env6" |                |
            |~~~~~~~~|~~~~~~~~|~~~~~~~~|~~~~~~~~|~~~~~~~~|~~~~~~~~|~~~~~~~~~~~~~~~~|
            |"reset" |"reset" |"reset" |"reset" |"reset" |"reset" |                |
            |        |        |        |        |        |        |                |
            |       "actor"   |        |        |       "actor"   |                |
            |                 |        |        |                 |                |
            | "step" | "step" |       "actor"   |                 |                |
            |        |        |                 |                 |                |
            |        |        |                 | "step" | "step" |                |
            |        |        |                 |        |        |                |
            |       "actor"   | "step" | "step" |       "actor"   |                |
            |                 |        |        |                 |                |
            |                 |       "actor"   |                 |                |
            |                 |                 |                 |                |
            |                       "yield batch of traj 1"------->"collect, train"|
            |                                                     |                |
            | "step" | "step" | "step" | "step" | "step" | "step" |                |
            |        |        |        |        |        |        |                |
            |       "actor"   |       "actor"   |        |        |                |
            |                 | "step" | "step" |       "actor"   |                |
            |                 |        |        |                 |                |
            | "step" | "step" |       "actor"   | "step" | "step" |                |
            |        |        |                 |        |        |                |
            |       "actor"   |                 |       "actor"   |                |
            |                       "yield batch of traj 2"------->"collect, train"|
            |                                                     |                |
            +----------------------------------------------------------------------+

    Envs can be identical or different.

    The collection starts when the next item of the collector is queried,
    and no environment step is computed in between the reception of a batch of
    trajectory and the start of the next collection.
    This class can be safely used with online RL algorithms.

    Examples:
        >>> from torchrl.envs.libs.gym import GymEnv
        >>> from torchrl.envs import StepCounter
        >>> from tensordict.nn import TensorDictModule
        >>> from torch import nn
        >>> env_maker = lambda: TransformedEnv(GymEnv("Pendulum-v1", device="cpu"), StepCounter(max_steps=50))
        >>> policy = TensorDictModule(nn.Linear(3, 1), in_keys=["observation"], out_keys=["action"])
        >>> collector = MultiSyncDataCollector(
        ...     create_env_fn=[env_maker, env_maker],
        ...     policy=policy,
        ...     total_frames=2000,
        ...     max_frames_per_traj=50,
        ...     frames_per_batch=200,
        ...     init_random_frames=-1,
        ...     reset_at_each_iter=False,
        ...     devices="cpu",
        ...     storing_devices="cpu",
        ... )
        >>> for i, data in enumerate(collector):
        ...     if i == 2:
        ...         print(data)
        ...         break
        TensorDict(
            fields={
                action: Tensor(shape=torch.Size([200, 1]), device=cpu, dtype=torch.float32, is_shared=False),
                collector: TensorDict(
                    fields={
                        traj_ids: Tensor(shape=torch.Size([200]), device=cpu, dtype=torch.int64, is_shared=False)},
                    batch_size=torch.Size([200]),
                    device=cpu,
                    is_shared=False),
                done: Tensor(shape=torch.Size([200, 1]), device=cpu, dtype=torch.bool, is_shared=False),
                next: TensorDict(
                    fields={
                        done: Tensor(shape=torch.Size([200, 1]), device=cpu, dtype=torch.bool, is_shared=False),
                        observation: Tensor(shape=torch.Size([200, 3]), device=cpu, dtype=torch.float32, is_shared=False),
                        reward: Tensor(shape=torch.Size([200, 1]), device=cpu, dtype=torch.float32, is_shared=False),
                        step_count: Tensor(shape=torch.Size([200, 1]), device=cpu, dtype=torch.int64, is_shared=False),
                        truncated: Tensor(shape=torch.Size([200, 1]), device=cpu, dtype=torch.bool, is_shared=False)},
                    batch_size=torch.Size([200]),
                    device=cpu,
                    is_shared=False),
                observation: Tensor(shape=torch.Size([200, 3]), device=cpu, dtype=torch.float32, is_shared=False),
                step_count: Tensor(shape=torch.Size([200, 1]), device=cpu, dtype=torch.int64, is_shared=False),
                truncated: Tensor(shape=torch.Size([200, 1]), device=cpu, dtype=torch.bool, is_shared=False)},
            batch_size=torch.Size([200]),
            device=cpu,
            is_shared=False)
        >>> collector.shutdown()
        >>> del collector

    """

    __doc__ += _MultiDataCollector.__doc__

    # for RPC
    def next(self):
        return super().next()

    # for RPC
    def shutdown(self):
        if hasattr(self, "out_buffer"):
            del self.out_buffer
        if hasattr(self, "buffers"):
            del self.buffers
        return super().shutdown()

    # for RPC
    def set_seed(self, seed: int, static_seed: bool = False) -> int:
        return super().set_seed(seed, static_seed)

    # for RPC
    def state_dict(self) -> OrderedDict:
        return super().state_dict()

    # for RPC
    def load_state_dict(self, state_dict: OrderedDict) -> None:
        return super().load_state_dict(state_dict)

    # for RPC
    def update_policy_weights_(
        self, policy_weights: Optional[TensorDictBase] = None
    ) -> None:
        super().update_policy_weights_(policy_weights)

    @property
    def frames_per_batch_worker(self):
        if self.requested_frames_per_batch % self.num_workers != 0 and RL_WARNINGS:
            warnings.warn(
                f"frames_per_batch {self.requested_frames_per_batch} is not exactly divisible by the number of collector workers {self.num_workers},"
                f" this results in more frames_per_batch per iteration that requested."
                "To silence this message, set the environment variable RL_WARNINGS to False."
            )
        frames_per_batch_worker = -(
            -self.requested_frames_per_batch // self.num_workers
        )
        return frames_per_batch_worker

    @property
    def _queue_len(self) -> int:
        return self.num_workers

    def iterator(self) -> Iterator[TensorDictBase]:

        self.buffers = {}
        dones = [False for _ in range(self.num_workers)]
        workers_frames = [0 for _ in range(self.num_workers)]
        same_device = None
        self.out_buffer = None

        while not all(dones) and self._frames < self.total_frames:
            _check_for_faulty_process(self.procs)
            if self.update_at_each_batch:
                self.update_policy_weights_()

            for idx in range(self.num_workers):
                if (
                    self.init_random_frames is not None
                    and self._frames < self.init_random_frames
                ):
                    msg = "continue_random"
                else:
                    msg = "continue"
                self.pipes[idx].send((None, msg))

            self._iter += 1
            max_traj_idx = None

            if self.interruptor is not None and self.preemptive_threshold < 1.0:
                self.interruptor.start_collection()
                while self.queue_out.qsize() < int(
                    self.num_workers * self.preemptive_threshold
                ):
                    continue
                self.interruptor.stop_collection()
                # Now wait for stragglers to return
                while self.queue_out.qsize() < int(self.num_workers):
                    continue

            for _ in range(self.num_workers):
                new_data, j = self.queue_out.get()
                if j == 0:
                    data, idx = new_data
                    self.buffers[idx] = data
                else:
                    idx = new_data
                workers_frames[idx] = workers_frames[idx] + self.buffers[idx].numel()

                if workers_frames[idx] >= self.total_frames:
                    dones[idx] = True
            # we have to correct the traj_ids to make sure that they don't overlap
            for idx in range(self.num_workers):
                traj_ids = self.buffers[idx].get(("collector", "traj_ids"))
                if max_traj_idx is not None:
                    traj_ids[traj_ids != -1] += max_traj_idx
                    # out_tensordicts_shared[idx].set("traj_ids", traj_ids)
                max_traj_idx = traj_ids.max().item() + 1
                # out = out_tensordicts_shared[idx]
            if same_device is None:
                prev_device = None
                same_device = True
                for item in self.buffers.values():
                    if prev_device is None:
                        prev_device = item.device
                    else:
                        same_device = same_device and (item.device == prev_device)

            if same_device:
                self.out_buffer = torch.cat(
                    list(self.buffers.values()), 0, out=self.out_buffer
                )
            else:
                self.out_buffer = torch.cat(
                    [item.cpu() for item in self.buffers.values()],
                    0,
                    out=self.out_buffer,
                )

            if self.split_trajs:
                out = split_trajectories(self.out_buffer, prefix="collector")
                self._frames += out.get(("collector", "mask")).sum().item()
            else:
                out = self.out_buffer.clone()
                self._frames += prod(out.shape)
            if self.postprocs:
                self.postprocs = self.postprocs.to(out.device)
                out = self.postprocs(out)
            if self._exclude_private_keys:
                excluded_keys = [key for key in out.keys() if key.startswith("_")]
                if excluded_keys:
                    out = out.exclude(*excluded_keys)
            yield out
            del out

        del self.buffers
        # We shall not call shutdown just yet as user may want to retrieve state_dict
        # self._shutdown_main()


@accept_remote_rref_udf_invocation
class MultiaSyncDataCollector(_MultiDataCollector):
    """Runs a given number of DataCollectors on separate processes asynchronously.

    .. aafig::


            +----------------------------------------------------------------------+
            |           "MultiConcurrentCollector"                |                |
            |~~~~~~~~~~~~~~~~~~~~~~~~~~~~~~~~~~~~~~~~~~~~~~~~~~~~~|                |
            |  "Collector 1"  |  "Collector 2"  |  "Collector 3"  |     "Main"     |
            |~~~~~~~~~~~~~~~~~|~~~~~~~~~~~~~~~~~|~~~~~~~~~~~~~~~~~|~~~~~~~~~~~~~~~~|
            | "env1" | "env2" | "env3" | "env4" | "env5" | "env6" |                |
            |~~~~~~~~|~~~~~~~~|~~~~~~~~|~~~~~~~~|~~~~~~~~|~~~~~~~~|~~~~~~~~~~~~~~~~|
            |"reset" |"reset" |"reset" |"reset" |"reset" |"reset" |                |
            |        |        |        |        |        |        |                |
            |       "actor"   |        |        |       "actor"   |                |
            |                 |        |        |                 |                |
            | "step" | "step" |       "actor"   |                 |                |
            |        |        |                 |                 |                |
            |        |        |                 | "step" | "step" |                |
            |        |        |                 |        |        |                |
            |       "actor    | "step" | "step" |       "actor"   |                |
            |                 |        |        |                 |                |
            | "yield batch 1" |       "actor"   |                 |"collect, train"|
            |                 |                 |                 |                |
            | "step" | "step" |                 | "yield batch 2" |"collect, train"|
            |        |        |                 |                 |                |
            |        |        | "yield batch 3" |                 |"collect, train"|
            |        |        |                 |                 |                |
            +----------------------------------------------------------------------+

    Environment types can be identical or different.

    The collection keeps on occuring on all processes even between the time
    the batch of rollouts is collected and the next call to the iterator.
    This class can be safely used with offline RL algorithms.

    Examples:
        >>> from torchrl.envs.libs.gym import GymEnv
        >>> from tensordict.nn import TensorDictModule
        >>> from torch import nn
        >>> env_maker = lambda: GymEnv("Pendulum-v1", device="cpu")
        >>> policy = TensorDictModule(nn.Linear(3, 1), in_keys=["observation"], out_keys=["action"])
        >>> collector = MultiaSyncDataCollector(
        ...     create_env_fn=[env_maker, env_maker],
        ...     policy=policy,
        ...     total_frames=2000,
        ...     max_frames_per_traj=50,
        ...     frames_per_batch=200,
        ...     init_random_frames=-1,
        ...     reset_at_each_iter=False,
        ...     devices="cpu",
        ...     storing_devices="cpu",
        ... )
        >>> for i, data in enumerate(collector):
        ...     if i == 2:
        ...         print(data)
        ...         break
        TensorDict(
            fields={
                action: Tensor(shape=torch.Size([200, 1]), device=cpu, dtype=torch.float32, is_shared=False),
                collector: TensorDict(
                    fields={
                        traj_ids: Tensor(shape=torch.Size([200]), device=cpu, dtype=torch.int64, is_shared=False)},
                    batch_size=torch.Size([200]),
                    device=cpu,
                    is_shared=False),
                done: Tensor(shape=torch.Size([200, 1]), device=cpu, dtype=torch.bool, is_shared=False),
                next: TensorDict(
                    fields={
                        done: Tensor(shape=torch.Size([200, 1]), device=cpu, dtype=torch.bool, is_shared=False),
                        observation: Tensor(shape=torch.Size([200, 3]), device=cpu, dtype=torch.float32, is_shared=False),
                        reward: Tensor(shape=torch.Size([200, 1]), device=cpu, dtype=torch.float32, is_shared=False),
                        step_count: Tensor(shape=torch.Size([200, 1]), device=cpu, dtype=torch.int64, is_shared=False),
                        truncated: Tensor(shape=torch.Size([200, 1]), device=cpu, dtype=torch.bool, is_shared=False)},
                    batch_size=torch.Size([200]),
                    device=cpu,
                    is_shared=False),
                observation: Tensor(shape=torch.Size([200, 3]), device=cpu, dtype=torch.float32, is_shared=False),
                step_count: Tensor(shape=torch.Size([200, 1]), device=cpu, dtype=torch.int64, is_shared=False),
                truncated: Tensor(shape=torch.Size([200, 1]), device=cpu, dtype=torch.bool, is_shared=False)},
            batch_size=torch.Size([200]),
            device=cpu,
            is_shared=False)
        >>> collector.shutdown()
        >>> del collector

    """

    __doc__ += _MultiDataCollector.__doc__

    def __init__(self, *args, **kwargs):
        super().__init__(*args, **kwargs)
        self.out_tensordicts = {}
        self.running = False

        if self.postprocs is not None:
            postproc = self.postprocs
            self.postprocs = {}
            for _device in self.storing_device:
                if _device not in self.postprocs:
                    self.postprocs[_device] = deepcopy(postproc).to(_device)

    # for RPC
    def next(self):
        return super().next()

    # for RPC
    def shutdown(self):
        if hasattr(self, "out_tensordicts"):
            del self.out_tensordicts
        return super().shutdown()

    # for RPC
    def set_seed(self, seed: int, static_seed: bool = False) -> int:
        return super().set_seed(seed, static_seed)

    # for RPC
    def state_dict(self) -> OrderedDict:
        return super().state_dict()

    # for RPC
    def load_state_dict(self, state_dict: OrderedDict) -> None:
        return super().load_state_dict(state_dict)

    # for RPC
    def update_policy_weights_(
        self, policy_weights: Optional[TensorDictBase] = None
    ) -> None:
        super().update_policy_weights_(policy_weights)

    @property
    def frames_per_batch_worker(self):
        return self.requested_frames_per_batch

    def _get_from_queue(self, timeout=None) -> Tuple[int, int, TensorDictBase]:
        new_data, j = self.queue_out.get(timeout=timeout)
        if j == 0:
            data, idx = new_data
            self.out_tensordicts[idx] = data
        else:
            idx = new_data
        # we clone the data to make sure that we'll be working with a fixed copy
        out = self.out_tensordicts[idx].clone()
        return idx, j, out

    @property
    def _queue_len(self) -> int:
        return 1

    def iterator(self) -> Iterator[TensorDictBase]:
        if self.update_at_each_batch:
            self.update_policy_weights_()

        for i in range(self.num_workers):
            if self.init_random_frames is not None and self.init_random_frames > 0:
                self.pipes[i].send((None, "continue_random"))
            else:
                self.pipes[i].send((None, "continue"))
        self.running = True

        workers_frames = [0 for _ in range(self.num_workers)]
        while self._frames < self.total_frames:
            _check_for_faulty_process(self.procs)
            self._iter += 1
            idx, j, out = self._get_from_queue()

            worker_frames = out.numel()
            if self.split_trajs:
                out = split_trajectories(out, prefix="collector")
            self._frames += worker_frames
            workers_frames[idx] = workers_frames[idx] + worker_frames
            if self.postprocs:
                out = self.postprocs[out.device](out)

            # the function blocks here until the next item is asked, hence we send the message to the
            # worker to keep on working in the meantime before the yield statement
            if (
                self.init_random_frames is not None
                and self._frames < self.init_random_frames
            ):
                msg = "continue_random"
            else:
                msg = "continue"
            self.pipes[idx].send((idx, msg))
            if self._exclude_private_keys:
                excluded_keys = [key for key in out.keys() if key.startswith("_")]
                out = out.exclude(*excluded_keys)
            yield out

        # We don't want to shutdown yet, the user may want to call state_dict before
        # self._shutdown_main()
        self.running = False

    def _shutdown_main(self) -> None:
        if hasattr(self, "out_tensordicts"):
            del self.out_tensordicts
        return super()._shutdown_main()

    def reset(self, reset_idx: Optional[Sequence[bool]] = None) -> None:
        super().reset(reset_idx)
        if self.queue_out.full():
            time.sleep(_TIMEOUT)  # wait until queue is empty
        if self.queue_out.full():
            raise Exception("self.queue_out is full")
        if self.running:
            for idx in range(self.num_workers):
                if (
                    self.init_random_frames is not None
                    and self._frames < self.init_random_frames
                ):
                    self.pipes[idx].send((idx, "continue_random"))
                else:
                    self.pipes[idx].send((idx, "continue"))


@accept_remote_rref_udf_invocation
class aSyncDataCollector(MultiaSyncDataCollector):
    """Runs a single DataCollector on a separate process.

    This is mostly useful for offline RL paradigms where the policy being
    trained can differ from the policy used to collect data. In online
    settings, a regular DataCollector should be preferred. This class is
    merely a wrapper around a MultiaSyncDataCollector where a single process
    is being created.

    Args:
        create_env_fn (Callabled): Callable returning an instance of EnvBase
        policy (Callable, optional): Instance of TensorDictModule class.
            Must accept TensorDictBase object as input.
        total_frames (int): lower bound of the total number of frames returned
            by the collector. In parallel settings, the actual number of
            frames may well be greater than this as the closing signals are
            sent to the workers only once the total number of frames has
            been collected on the server.
        create_env_kwargs (dict, optional): A dictionary with the arguments
            used to create an environment
        max_frames_per_traj: Maximum steps per trajectory. Note that a
            trajectory can span over multiple batches (unless
            reset_at_each_iter is set to True, see below). Once a trajectory
            reaches n_steps, the environment is reset. If the
            environment wraps multiple environments together, the number of
            steps is tracked for each environment independently. Negative
            values are allowed, in which case this argument is ignored.
            Defaults to ``None`` (i.e. no maximum number of steps)
        frames_per_batch (int): Time-length of a batch.
            reset_at_each_iter and frames_per_batch == n_steps are equivalent configurations.
            Defaults to ``200``
        init_random_frames (int): Number of frames for which the policy is ignored before it is called.
            This feature is mainly intended to be used in offline/model-based settings, where a batch of random
            trajectories can be used to initialize training.
            Defaults to ``None`` (i.e. no random frames)
        reset_at_each_iter (bool): Whether or not environments should be reset for each batch.
            default=False.
        postproc (callable, optional): A PostProcessor is an object that will read a batch of data and process it in a
            useful format for training.
            default: None.
        split_trajs (bool): Boolean indicating whether the resulting TensorDict should be split according to the trajectories.
            See utils.split_trajectories for more information.
        device (int, str, torch.device, optional): The device on which the
            policy will be placed. If it differs from the input policy
            device, the update_policy_weights_() method should be queried
            at appropriate times during the training loop to accommodate for
            the lag between parameter configuration at various times.
            Default is `None` (i.e. policy is kept on its original device)
        storing_device (int, str, torch.device, optional): The device on which
            the output TensorDict will be stored. For long trajectories,
            it may be necessary to store the data on a different.
            device than the one where the policy is stored. Default is None.
        update_at_each_batch (bool): if ``True``, the policy weights will be updated every time a batch of trajectories
            is collected.
            default=False

    """

    def __init__(
        self,
        create_env_fn: Callable[[], EnvBase],
        policy: Optional[
            Union[
                TensorDictModule,
                Callable[[TensorDictBase], TensorDictBase],
            ]
        ] = None,
        total_frames: Optional[int] = -1,
        create_env_kwargs: Optional[dict] = None,
        max_frames_per_traj: int | None = None,
        frames_per_batch: int = 200,
        init_random_frames: int | None = None,
        reset_at_each_iter: bool = False,
        postproc: Optional[Callable[[TensorDictBase], TensorDictBase]] = None,
        split_trajs: Optional[bool] = None,
        device: Optional[Union[int, str, torch.device]] = None,
        storing_device: Optional[Union[int, str, torch.device]] = None,
        seed: Optional[int] = None,
        pin_memory: bool = False,
        **kwargs,
    ):
        super().__init__(
            create_env_fn=[create_env_fn],
            policy=policy,
            total_frames=total_frames,
            create_env_kwargs=[create_env_kwargs],
            max_frames_per_traj=max_frames_per_traj,
            frames_per_batch=frames_per_batch,
            reset_at_each_iter=reset_at_each_iter,
            init_random_frames=init_random_frames,
            postproc=postproc,
            split_trajs=split_trajs,
            devices=[device] if device is not None else None,
            storing_devices=[storing_device] if storing_device is not None else None,
            **kwargs,
        )

    # for RPC
    def next(self):
        return super().next()

    # for RPC
    def shutdown(self):
        return super().shutdown()

    # for RPC
    def set_seed(self, seed: int, static_seed: bool = False) -> int:
        return super().set_seed(seed, static_seed)

    # for RPC
    def state_dict(self) -> OrderedDict:
        return super().state_dict()

    # for RPC
    def load_state_dict(self, state_dict: OrderedDict) -> None:
        return super().load_state_dict(state_dict)


def _main_async_collector(
    pipe_parent: connection.Connection,
    pipe_child: connection.Connection,
    queue_out: queues.Queue,
    create_env_fn: Union[EnvBase, "EnvCreator", Callable[[], EnvBase]],  # noqa: F821
    create_env_kwargs: Dict[str, Any],
    policy: Callable[[TensorDictBase], TensorDictBase],
    max_frames_per_traj: int,
    frames_per_batch: int,
    reset_at_each_iter: bool,
    device: Optional[Union[torch.device, str, int]],
    storing_device: Optional[Union[torch.device, str, int]],
    idx: int = 0,
    exploration_type: ExplorationType = DEFAULT_EXPLORATION_TYPE,
    reset_when_done: bool = True,
    verbose: bool = VERBOSE,
    interruptor=None,
) -> None:
    pipe_parent.close()
    # init variables that will be cleared when closing
    tensordict = data = d = data_in = inner_collector = dc_iter = None

    # send the policy to device
    try:
        policy = policy.to(device)
    except Exception:
        if RL_WARNINGS:
            warnings.warn(
                "Couldn't cast the policy onto the desired device on remote process. "
                "If your policy is not a nn.Module instance you can probably ignore this warning."
            )
    inner_collector = SyncDataCollector(
        create_env_fn,
        create_env_kwargs=create_env_kwargs,
        policy=policy,
        total_frames=-1,
        max_frames_per_traj=max_frames_per_traj,
        frames_per_batch=frames_per_batch,
        reset_at_each_iter=reset_at_each_iter,
        postproc=None,
        split_trajs=False,
        device=device,
        storing_device=storing_device,
        exploration_type=exploration_type,
        reset_when_done=reset_when_done,
        return_same_td=True,
        interruptor=interruptor,
    )
    if verbose:
        print("Sync data collector created")
    dc_iter = iter(inner_collector)
    j = 0
    pipe_child.send("instantiated")

    has_timed_out = False
    counter = 0
    while True:
        _timeout = _TIMEOUT if not has_timed_out else 1e-3
        if pipe_child.poll(_timeout):
            counter = 0
            data_in, msg = pipe_child.recv()
            if verbose:
                print(f"worker {idx} received {msg}")
        else:
            if verbose:
                print(f"poll failed, j={j}, worker={idx}")
            # default is "continue" (after first iteration)
            # this is expected to happen if queue_out reached the timeout, but no new msg was waiting in the pipe
            # in that case, the main process probably expects the worker to continue collect data
            if has_timed_out:
                counter = 0
                # has_timed_out is True if the process failed to send data, which will
                # typically occur if main has taken another batch (i.e. the queue is Full).
                # In this case, msg is the previous msg sent by main, which will typically be "continue"
                # If it's not the case, it is not expected that has_timed_out is True.
                if msg not in ("continue", "continue_random"):
                    raise RuntimeError(f"Unexpected message after time out: msg={msg}")
            else:
                # if has_timed_out is False, then the time out does not come from the fact that the queue is Full.
                # this means that our process has been waiting for a command from main in vain, while main was not
                # receiving data.
                # This will occur if main is busy doing something else (e.g. computing loss etc).

                counter += _timeout
                if verbose:
                    print(f"worker {idx} has counter {counter}")
                if counter >= (_MAX_IDLE_COUNT * _TIMEOUT):
                    raise RuntimeError(
                        f"This process waited for {counter} seconds "
                        f"without receiving a command from main. Consider increasing the maximum idle count "
                        f"if this is expected via the environment variable MAX_IDLE_COUNT "
                        f"(current value is {_MAX_IDLE_COUNT})."
                        f"\nIf this occurs at the end of a function or program, it means that your collector has not been "
                        f"collected, consider calling `collector.shutdown()` or `del collector` before ending the program."
                    )
                continue
        if msg in ("continue", "continue_random"):
            if msg == "continue_random":
                inner_collector.init_random_frames = float("inf")
            else:
                inner_collector.init_random_frames = -1

            d = next(dc_iter)
            if pipe_child.poll(_MIN_TIMEOUT):
                # in this case, main send a message to the worker while it was busy collecting trajectories.
                # In that case, we skip the collected trajectory and get the message from main. This is faster than
                # sending the trajectory in the queue until timeout when it's never going to be received.
                continue
            if j == 0:
                tensordict = d
                if storing_device is not None and tensordict.device != storing_device:
                    raise RuntimeError(
                        f"expected device to be {storing_device} but got {tensordict.device}"
                    )
                tensordict.share_memory_()
                data = (tensordict, idx)
            else:
                if d is not tensordict:
                    raise RuntimeError(
                        "SyncDataCollector should return the same tensordict modified in-place."
                    )
                data = idx  # flag the worker that has sent its data
            try:
                queue_out.put((data, j), timeout=_TIMEOUT)
                if verbose:
                    print(f"worker {idx} successfully sent data")
                j += 1
                has_timed_out = False
                continue
            except queue.Full:
                if verbose:
                    print(f"worker {idx} has timed out")
                has_timed_out = True
                continue

        elif msg == "update":
            inner_collector.update_policy_weights_()
            pipe_child.send((j, "updated"))
            has_timed_out = False
            continue

        elif msg == "seed":
            data_in, static_seed = data_in
            new_seed = inner_collector.set_seed(data_in, static_seed=static_seed)
            torch.manual_seed(data_in)
            np.random.seed(data_in)
            pipe_child.send((new_seed, "seeded"))
            has_timed_out = False
            continue

        elif msg == "reset":
            inner_collector.reset()
            pipe_child.send((j, "reset"))
            continue

        elif msg == "state_dict":
            state_dict = inner_collector.state_dict()
            # send state_dict to cpu first
            state_dict = recursive_map_to_cpu(state_dict)
            pipe_child.send((state_dict, "state_dict"))
            has_timed_out = False
            continue

        elif msg == "load_state_dict":
            state_dict = data_in
            inner_collector.load_state_dict(state_dict)
            del state_dict
            pipe_child.send((j, "loaded"))
            has_timed_out = False
            continue

        elif msg == "close":
            del tensordict, data, d, data_in
            inner_collector.shutdown()
            del inner_collector, dc_iter
            pipe_child.send("closed")
            if verbose:
                print(f"collector {idx} closed")
            break

        else:
            raise Exception(f"Unrecognized message {msg}")<|MERGE_RESOLUTION|>--- conflicted
+++ resolved
@@ -1196,13 +1196,8 @@
             )
             self._policy_dict[_device] = _policy
             if isinstance(_policy, nn.Module):
-<<<<<<< HEAD
-                self._policy_weights_dict[_device] = TensorDict.from_module(_policy, as_module=True)
-=======
-                self._policy_weights_dict[_device] = TensorDict.from_module(
-                    _policy, as_module=True
+                self._policy_weights_dict[_device] = TensorDict.from_module(_policy, as_module=True
                 )
->>>>>>> 25bd8a5f
             else:
                 self._policy_weights_dict[_device] = TensorDict({}, [])
 
@@ -1288,13 +1283,7 @@
     def update_policy_weights_(self, policy_weights=None) -> None:
         for _device in self._policy_dict:
             if policy_weights is not None:
-<<<<<<< HEAD
-                self._policy_weights_dict[_device].data.update_(
-                    policy_weights
-                )
-=======
                 self._policy_weights_dict[_device].data.update_(policy_weights)
->>>>>>> 25bd8a5f
             elif self._get_weights_fn_dict[_device] is not None:
                 self._policy_weights_dict[_device].data.update_(
                     self._get_weights_fn_dict[_device]()
