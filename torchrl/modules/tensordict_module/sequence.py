# Copyright (c) Meta Platforms, Inc. and affiliates.
#
# This source code is licensed under the MIT license found in the
# LICENSE file in the root directory of this source tree.

from __future__ import annotations

from copy import copy, deepcopy
from typing import List, Iterable, Union, Tuple

import functorch
import torch
from torch import nn, Tensor

from torchrl.data import (
    TensorSpec,
    CompositeSpec,
)
from torchrl.data.tensordict.tensordict import _TensorDict
from torchrl.modules.tensordict_module.common import TensorDictModule
from torchrl.modules.tensordict_module.probabilistic import (
    ProbabilisticTensorDictModule,
)

__all__ = ["TensorDictSequence"]


class TensorDictSequence(TensorDictModule):
    """
    A sequence of TDModules.
    Similarly to `nn.Sequence` which passes a tensor through a chain of mappings that read and write a single tensor
    each, this module will read and write over a tensordict by querying each of the input modules.
    When calling a `TDSequence` instance with a functional module, it is expected that the parameter lists (and
    buffers) will be concatenated in a single list.

    Args:
         modules (iterable of TDModules): ordered sequence of TDModule instances to be run sequentially.

    TDSequence supportse functional, modular and vmap coding:
    Examples:
        >>> from torchrl.modules.td_module import ProbabilisticTensorDictModule
        >>> from torchrl.data import TensorDict, NdUnboundedContinuousTensorSpec
        >>> from torchrl.modules import  TanhNormal, TensorDictSequence, NormalParamWrapper
        >>> import torch, functorch
        >>> td = TensorDict({"input": torch.randn(3, 4)}, [3,])
        >>> spec1 = NdUnboundedContinuousTensorSpec(4)
        >>> net1 = NormalParamWrapper(torch.nn.Linear(4, 8))
        >>> fnet1, params1, buffers1 = functorch.make_functional_with_buffers(net1)
        >>> fmodule1 = TensorDictModule(fnet1, in_keys=["input"], out_keys=["loc", "scale"])
        >>> td_module1 = ProbabilisticTensorDictModule(
        ...    module=fmodule1,
        ...    spec=spec1,
        ...    dist_param_keys=["loc", "scale"],
        ...    out_key_sample=["hidden"],
        ...    distribution_class=TanhNormal,
        ...    return_log_prob=True,
        ...    )
        >>> spec2 = NdUnboundedContinuousTensorSpec(8)
        >>> module2 = torch.nn.Linear(4, 8)
        >>> fmodule2, params2, buffers2 = functorch.make_functional_with_buffers(module2)
        >>> td_module2 = TensorDictModule(
        ...    module=fmodule2,
        ...    spec=spec2,
        ...    in_keys=["hidden"],
        ...    out_keys=["output"],
        ...    )
        >>> td_module = TensorDictSequence(td_module1, td_module2)
        >>> params = params1 + params2
        >>> buffers = buffers1 + buffers2
        >>> _ = td_module(td, params=params, buffers=buffers)
        >>> print(td)
        TensorDict(
            fields={
                input: Tensor(torch.Size([3, 4]), dtype=torch.float32),
                loc: Tensor(torch.Size([3, 4]), dtype=torch.float32),
                scale: Tensor(torch.Size([3, 4]), dtype=torch.float32),
                hidden: Tensor(torch.Size([3, 4]), dtype=torch.float32),
                sample_log_prob: Tensor(torch.Size([3, 1]), dtype=torch.float32),
                output: Tensor(torch.Size([3, 8]), dtype=torch.float32)},
            batch_size=torch.Size([3]),
            device=cpu,
            is_shared=False)

        >>> # The module spec aggregates all the input specs:
        >>> print(td_module.spec)
        CompositeSpec(
            hidden: NdUnboundedContinuousTensorSpec(
                 shape=torch.Size([4]),space=None,device=cpu,dtype=torch.float32,domain=continuous),
            output: NdUnboundedContinuousTensorSpec(
                 shape=torch.Size([8]),space=None,device=cpu,dtype=torch.float32,domain=continuous))

    In the vmap case:
        >>> params = tuple(p.expand(4, *p.shape).contiguous().normal_() for p in params)
        >>> buffers = tuple(b.expand(4, *b.shape).contiguous().normal_() for p in buffers)
        >>> td_vmap = td_module(td, params=params, buffers=buffers, vmap=True)
        >>> print(td_vmap)
        TensorDict(
            fields={
                input: Tensor(torch.Size([4, 3, 4]), dtype=torch.float32),
                loc: Tensor(torch.Size([4, 3, 4]), dtype=torch.float32),
                scale: Tensor(torch.Size([4, 3, 4]), dtype=torch.float32),
                hidden: Tensor(torch.Size([4, 3, 4]), dtype=torch.float32),
                sample_log_prob: Tensor(torch.Size([4, 3, 1]), dtype=torch.float32),
                output: Tensor(torch.Size([4, 3, 8]), dtype=torch.float32)},
            batch_size=torch.Size([4, 3]),
            device=cpu,
            is_shared=False)


    """

    module: nn.ModuleList

    def __init__(
        self,
        *modules: TensorDictModule,
    ):
        in_keys = []
        out_keys = []
        for module in modules:
            # we sometimes use in_keys to select keys of a tensordict that are
            # necessary to run a TensorDictModule. If a key is an intermediary in
            # the chain, there is no reason why it should belong to the input
            # TensorDict.
<<<<<<< HEAD
            in_keys += [key for key in module.in_keys if key not in out_keys]
=======
            in_keys += [key for key in module.in_keys if key not in out_keys + in_keys]
>>>>>>> 1d2dd2c1
            out_keys += module.out_keys

        out_keys = [
            out_key
            for i, out_key in enumerate(out_keys)
            if out_key not in out_keys[i + 1 :]
        ]

        super().__init__(
            spec=None,
            module=nn.ModuleList(list(modules)),
            in_keys=in_keys,
            out_keys=out_keys,
        )

    @staticmethod
    def _find_functional_module(module: TensorDictModule) -> nn.Module:
        fmodule = module
        while not isinstance(
            fmodule, (functorch.FunctionalModule, functorch.FunctionalModuleWithBuffers)
        ):
            try:
                fmodule = fmodule.module
            except AttributeError:
                raise AttributeError(
                    f"couldn't find a functional module in module of type {type(module)}"
                )
        return fmodule

    @property
    def num_params(self):
        return self.param_len[-1]

    @property
    def num_buffers(self):
        return self.buffer_len[-1]

    @property
    def param_len(self) -> List[int]:
        param_list = []
        prev = 0
        for module in self.module:
            param_list.append(module.num_params + prev)
            prev = param_list[-1]
        return param_list

    @property
    def buffer_len(self) -> List[int]:
        buffer_list = []
        prev = 0
        for module in self.module:
            buffer_list.append(module.num_buffers + prev)
            prev = buffer_list[-1]
        return buffer_list

    def _split_param(
        self, param_list: Iterable[Tensor], params_or_buffers: str
    ) -> Iterable[Iterable[Tensor]]:
        if params_or_buffers == "params":
            list_out = self.param_len
        elif params_or_buffers == "buffers":
            list_out = self.buffer_len
        list_in = [0] + list_out[:-1]
        out = []
        for a, b in zip(list_in, list_out):
            out.append(param_list[a:b])
        return out

    def forward(
        self, tensordict: _TensorDict, tensordict_out=None, **kwargs
    ) -> _TensorDict:
        if "params" in kwargs and "buffers" in kwargs:
            param_splits = self._split_param(kwargs["params"], "params")
            buffer_splits = self._split_param(kwargs["buffers"], "buffers")
            kwargs_pruned = {
                key: item
                for key, item in kwargs.items()
                if key not in ("params", "buffers")
            }
            for i, (module, param, buffer) in enumerate(
                zip(self.module, param_splits, buffer_splits)
            ):
                if "vmap" in kwargs_pruned and i > 0:
                    # the tensordict is already expended
                    kwargs_pruned["vmap"] = (0, 0, *(0,) * len(module.in_keys))
                tensordict = module(
                    tensordict, params=param, buffers=buffer, **kwargs_pruned
                )

        elif "params" in kwargs:
            param_splits = self._split_param(kwargs["params"], "params")
            kwargs_pruned = {
                key: item for key, item in kwargs.items() if key not in ("params",)
            }
            for i, (module, param) in enumerate(zip(self.module, param_splits)):
                if "vmap" in kwargs_pruned and i > 0:
                    # the tensordict is already expended
                    kwargs_pruned["vmap"] = (0, *(0,) * len(module.in_keys))
                tensordict = module(tensordict, params=param, **kwargs_pruned)

        elif not len(kwargs):
            for module in self.module:
                tensordict = module(tensordict)
        else:
            raise RuntimeError(
                "TensorDictSequence does not support keyword arguments other than 'tensordict_out', 'params', 'buffers' and 'vmap'"
            )
        if tensordict_out is not None:
            tensordict_out.update(tensordict, inplace=True)
            return tensordict_out
        return tensordict

    def __len__(self):
        return len(self.module)

    def __getitem__(self, index: Union[int, slice]) -> TensorDictModule:
        return self.module.__getitem__(index)

    def __setitem__(self, index: int, tensordict_module: TensorDictModule) -> None:
        return self.module.__setitem__(idx=index, module=tensordict_module)

    def __delitem__(self, index: Union[int, slice]) -> None:
        self.module.__delitem__(idx=index)

    @property
    def spec(self):
        kwargs = {}
        for layer in self.module:
            out_key = layer.out_keys[0]
            spec = layer.spec
            if spec is not None and not isinstance(spec, TensorSpec):
                raise RuntimeError(
                    f"TensorDictSequence.spec requires all specs to be valid TensorSpec objects. Got "
                    f"{type(layer.spec)}"
                )
            if isinstance(spec, CompositeSpec):
                kwargs.update(spec._specs)
            else:
                kwargs[out_key] = spec
        return CompositeSpec(**kwargs)

    def make_functional_with_buffers(self, clone: bool = True):
        """
        Transforms a stateful module in a functional module and returns its parameters and buffers.
        Unlike functorch.make_functional_with_buffers, this method supports lazy modules.

        Returns:
            A tuple of parameter and buffer tuples

        Examples:
            >>> from torchrl.data import NdUnboundedContinuousTensorSpec, TensorDict
            >>> lazy_module1 = nn.LazyLinear(4)
            >>> lazy_module2 = nn.LazyLinear(3)
            >>> spec1 = NdUnboundedContinuousTensorSpec(18)
            >>> spec2 = NdUnboundedContinuousTensorSpec(4)
            >>> td_module1 = TensorDictModule(spec=spec1, module=lazy_module1, in_keys=["some_input"], out_keys=["hidden"])
            >>> td_module2 = TensorDictModule(spec=spec2, module=lazy_module2, in_keys=["hidden"], out_keys=["some_output"])
            >>> td_module = TensorDictSequence(td_module1, td_module2)
            >>> _, (params, buffers) = td_module.make_functional_with_buffers()
            >>> print(params[0].shape) # the lazy module has been initialized
            torch.Size([4, 18])
            >>> print(td_module(
            ...    TensorDict({'some_input': torch.randn(18)}, batch_size=[]),
            ...    params=params,
            ...    buffers=buffers))
            TensorDict(
                fields={
                    some_input: Tensor(torch.Size([18]), dtype=torch.float32),
                    hidden: Tensor(torch.Size([4]), dtype=torch.float32),
                    some_output: Tensor(torch.Size([3]), dtype=torch.float32)},
                batch_size=torch.Size([]),
                device=cpu,
                is_shared=False)

        """
        if clone:
            self_copy = deepcopy(self)
            self_copy.module = copy(self_copy.module)
        else:
            self_copy = self
        params = []
        buffers = []
        for i, module in enumerate(self.module):
            self_copy.module[i], (
                _params,
                _buffers,
            ) = module.make_functional_with_buffers(clone=True)
            params.extend(_params)
            buffers.extend(_buffers)
        return self_copy, (params, buffers)

    def get_dist(
        self,
        tensordict: _TensorDict,
        **kwargs,
    ) -> Tuple[torch.distributions.Distribution, ...]:
        L = len(self.module)

        if isinstance(self.module[-1], ProbabilisticTensorDictModule):
            if "params" in kwargs and "buffers" in kwargs:
                param_splits = self._split_param(kwargs["params"], "params")
                buffer_splits = self._split_param(kwargs["buffers"], "buffers")
                kwargs_pruned = {
                    key: item
                    for key, item in kwargs.items()
                    if key not in ("params", "buffers")
                }
                for i, (module, param, buffer) in enumerate(
                    zip(self.module, param_splits, buffer_splits)
                ):
                    if "vmap" in kwargs_pruned and i > 0:
                        # the tensordict is already expended
                        kwargs_pruned["vmap"] = (0, 0, *(0,) * len(module.in_keys))
                    if i < L - 1:
                        tensordict = module(
                            tensordict, params=param, buffers=buffer, **kwargs_pruned
                        )
                    else:
                        out = module.get_dist(
                            tensordict, params=param, buffers=buffer, **kwargs_pruned
                        )

            elif "params" in kwargs:
                param_splits = self._split_param(kwargs["params"], "params")
                kwargs_pruned = {
                    key: item for key, item in kwargs.items() if key not in ("params",)
                }
                for i, (module, param) in enumerate(zip(self.module, param_splits)):
                    if "vmap" in kwargs_pruned and i > 0:
                        # the tensordict is already expended
                        kwargs_pruned["vmap"] = (0, *(0,) * len(module.in_keys))
                    if i < L - 1:
                        tensordict = module(tensordict, params=param, **kwargs_pruned)
                    else:
                        out = module.get_dist(tensordict, params=param, **kwargs_pruned)

            elif not len(kwargs):
                for i, module in enumerate(self.module):
                    if i < L - 1:
                        tensordict = module(tensordict)
                    else:
                        out = module.get_dist(tensordict)
            else:
                raise RuntimeError(
                    "TensorDictSequence does not support keyword arguments other than 'params', 'buffers' and 'vmap'"
                )

            return out
        else:
            raise RuntimeError(
                "Cannot call get_dist on a sequence of tensordicts that does not end with a probabilistic TensorDict"
            )<|MERGE_RESOLUTION|>--- conflicted
+++ resolved
@@ -122,11 +122,7 @@
             # necessary to run a TensorDictModule. If a key is an intermediary in
             # the chain, there is no reason why it should belong to the input
             # TensorDict.
-<<<<<<< HEAD
-            in_keys += [key for key in module.in_keys if key not in out_keys]
-=======
             in_keys += [key for key in module.in_keys if key not in out_keys + in_keys]
->>>>>>> 1d2dd2c1
             out_keys += module.out_keys
 
         out_keys = [
