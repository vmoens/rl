--- conflicted
+++ resolved
@@ -4,7 +4,6 @@
 # LICENSE file in the root directory of this source tree.
 
 from __future__ import annotations
-import sys
 
 import abc
 from copy import deepcopy
@@ -301,8 +300,6 @@
 
         """
 
-<<<<<<< HEAD
-=======
         # sanity check
         self._assert_tensordict_shape(tensordict)
 
@@ -312,7 +309,6 @@
                 f"but got {tensordict.get('action').dtype}"
             )
 
->>>>>>> b3a46c6b
         tensordict.is_locked = True  # make sure _step does not modify the tensordict
         tensordict_out = self._step(tensordict)
         tensordict.is_locked = False
